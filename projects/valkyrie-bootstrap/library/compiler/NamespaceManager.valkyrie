--- conflicted
+++ resolved
@@ -65,13 +65,8 @@
 
 # 添加using导入
 micro add_using_import(manager: NamespaceManager, using_path: Array<String>, is_global: bool) {
-<<<<<<< HEAD
-    if manager.usings[manager.currentFile] == null {
-        manager.usings[manager.currentFile] = [];
-=======
     if manager.usings[manager.current_file] == null {
         manager.usings[manager.current_file] = [];
->>>>>>> b2b56b61
     }
     
     let using_info = {
