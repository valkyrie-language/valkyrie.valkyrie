--- conflicted
+++ resolved
@@ -407,8 +407,6 @@
             return rparen;
         }
 
-<<<<<<< HEAD
-=======
         # Parse optional return type: -> Type
         let returnType = null;
         if parser.current_token.type == "ARROW" {
@@ -429,7 +427,6 @@
             }
         }
 
->>>>>>> b2b56b61
         let body = parse_function_block(parser);
         if body && body.type == "ParseError" {
             return body;
